package main

import (
	"encoding/json"
	"io/ioutil"
	"strings"
	"testing"
)

var (
	testBldCfg     = "testdata/mold1.yml"
	testBldfileWin = "testdata/mold.win.yml"
<<<<<<< HEAD
	//testBc         *BuildConfig
	//testBld        *DockerWorker
)

/*func Test_NewBuildConfig_windows(t *testing.T) {
	b, err := ioutil.ReadFile(testBldfileWin)
	if err != nil {
		t.Fatalf("%s", err)
	}

	tbc, err := NewBuildConfig(b)
	if err != nil {
		t.Fatal(err)
	}

	if tbc.Context != "/foo/bar" {
		t.Fatal("failied to convert windows path", tbc.Context)
	}
}*/

=======
)

>>>>>>> 9d4b8245
func Test_NewBuildConfig(t *testing.T) {
	b, err := ioutil.ReadFile(testBldCfg)
	if err != nil {
		t.Fatalf("%s", err)
	}

	testBc, err := NewBuildConfig(b)
	if err != nil {
		t.Fatal(err)
	}

	if len(testBc.LastCommit) == 0 {
		t.Log("last commit should be set")
		t.Fail()
	}

	if len(testBc.Name()) == 0 {
		t.Log("name should be set")
		t.Fail()
	}
	for _, v := range testBc.Build {
		if v.Image == "" {
			t.Fatal("image should be set")

		}
	}

	if !strings.HasPrefix(testBc.Context, "/") {
		t.Error("context path not *nix")
	}

	testBc.RepoName += "-test1"
	b, _ = json.MarshalIndent(testBc, "", "  ")
	t.Logf("%s\n", b)
	t.Log(testBc.Name())

	for _, v := range testBc.Artifacts.Images {
		if v.Dockerfile == "" {
			t.Fatal("docker file empty")
		}
	}
	bimg, err := testBc.Artifacts.Images[0].BaseImage()
	if err != nil {
		t.Fatal(err)
	}
	if bimg != "alpine" {
		t.Fatal("base image should be alpine")
	}

	if _, err = NewBuildConfig(b[1:]); err == nil {
		t.Fatal("should fail")
	}
}<|MERGE_RESOLUTION|>--- conflicted
+++ resolved
@@ -10,31 +10,8 @@
 var (
 	testBldCfg     = "testdata/mold1.yml"
 	testBldfileWin = "testdata/mold.win.yml"
-<<<<<<< HEAD
-	//testBc         *BuildConfig
-	//testBld        *DockerWorker
 )
 
-/*func Test_NewBuildConfig_windows(t *testing.T) {
-	b, err := ioutil.ReadFile(testBldfileWin)
-	if err != nil {
-		t.Fatalf("%s", err)
-	}
-
-	tbc, err := NewBuildConfig(b)
-	if err != nil {
-		t.Fatal(err)
-	}
-
-	if tbc.Context != "/foo/bar" {
-		t.Fatal("failied to convert windows path", tbc.Context)
-	}
-}*/
-
-=======
-)
-
->>>>>>> 9d4b8245
 func Test_NewBuildConfig(t *testing.T) {
 	b, err := ioutil.ReadFile(testBldCfg)
 	if err != nil {
